--- conflicted
+++ resolved
@@ -41,11 +41,7 @@
 
 const (
 	// VERSION is the current version for the server.
-<<<<<<< HEAD
-	VERSION = "2.10.0-beta.41"
-=======
-	VERSION = "2.9.18-beta.3"
->>>>>>> 378d5a94
+	VERSION = "2.10.0-beta.42"
 
 	// PROTO is the currently supported protocol.
 	// 0 was the original
