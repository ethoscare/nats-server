// Copyright 2012-2022 The NATS Authors
// Licensed under the Apache License, Version 2.0 (the "License");
// you may not use this file except in compliance with the License.
// You may obtain a copy of the License at
//
// http://www.apache.org/licenses/LICENSE-2.0
//
// Unless required by applicable law or agreed to in writing, software
// distributed under the License is distributed on an "AS IS" BASIS,
// WITHOUT WARRANTIES OR CONDITIONS OF ANY KIND, either express or implied.
// See the License for the specific language governing permissions and
// limitations under the License.

package server

import (
	"time"
)

// Command is a signal used to control a running nats-server process.
type Command string

// Valid Command values.
const (
	CommandStop   = Command("stop")
	CommandQuit   = Command("quit")
	CommandReopen = Command("reopen")
	CommandReload = Command("reload")

	// private for now
	commandLDMode = Command("ldm")
	commandTerm   = Command("term")
)

var (
	// gitCommit injected at build
	gitCommit string
	// trustedKeys is a whitespace separated array of trusted operator's public nkeys.
	trustedKeys string
)

const (
	// VERSION is the current version for the server.
<<<<<<< HEAD
	VERSION = "2.10.0-beta.4"
=======
	VERSION = "2.9.9-RC.1"
>>>>>>> 13edbeb0

	// PROTO is the currently supported protocol.
	// 0 was the original
	// 1 maintains proto 0, adds echo abilities for CONNECT from the client. Clients
	// should not send echo unless proto in INFO is >= 1.
	PROTO = 1

	// DEFAULT_PORT is the default port for client connections.
	DEFAULT_PORT = 4222

	// RANDOM_PORT is the value for port that, when supplied, will cause the
	// server to listen on a randomly-chosen available port. The resolved port
	// is available via the Addr() method.
	RANDOM_PORT = -1

	// DEFAULT_HOST defaults to all interfaces.
	DEFAULT_HOST = "0.0.0.0"

	// MAX_CONTROL_LINE_SIZE is the maximum allowed protocol control line size.
	// 4k should be plenty since payloads sans connect/info string are separate.
	MAX_CONTROL_LINE_SIZE = 4096

	// MAX_PAYLOAD_SIZE is the maximum allowed payload size. Should be using
	// something different if > 1MB payloads are needed.
	MAX_PAYLOAD_SIZE = (1024 * 1024)

	// MAX_PAYLOAD_MAX_SIZE is the size at which the server will warn about
	// max_payload being too high. In the future, the server may enforce/reject
	// max_payload above this value.
	MAX_PAYLOAD_MAX_SIZE = (8 * 1024 * 1024)

	// MAX_PENDING_SIZE is the maximum outbound pending bytes per client.
	MAX_PENDING_SIZE = (64 * 1024 * 1024)

	// DEFAULT_MAX_CONNECTIONS is the default maximum connections allowed.
	DEFAULT_MAX_CONNECTIONS = (64 * 1024)

	// TLS_TIMEOUT is the TLS wait time.
	TLS_TIMEOUT = 2 * time.Second

	// AUTH_TIMEOUT is the authorization wait time.
	AUTH_TIMEOUT = 2 * time.Second

	// DEFAULT_PING_INTERVAL is how often pings are sent to clients and routes.
	DEFAULT_PING_INTERVAL = 2 * time.Minute

	// DEFAULT_PING_MAX_OUT is maximum allowed pings outstanding before disconnect.
	DEFAULT_PING_MAX_OUT = 2

	// CR_LF string
	CR_LF = "\r\n"

	// LEN_CR_LF hold onto the computed size.
	LEN_CR_LF = len(CR_LF)

	// DEFAULT_FLUSH_DEADLINE is the write/flush deadlines.
	DEFAULT_FLUSH_DEADLINE = 10 * time.Second

	// DEFAULT_HTTP_PORT is the default monitoring port.
	DEFAULT_HTTP_PORT = 8222

	// DEFAULT_HTTP_BASE_PATH is the default base path for monitoring.
	DEFAULT_HTTP_BASE_PATH = "/"

	// ACCEPT_MIN_SLEEP is the minimum acceptable sleep times on temporary errors.
	ACCEPT_MIN_SLEEP = 10 * time.Millisecond

	// ACCEPT_MAX_SLEEP is the maximum acceptable sleep times on temporary errors
	ACCEPT_MAX_SLEEP = 1 * time.Second

	// DEFAULT_ROUTE_CONNECT Route solicitation intervals.
	DEFAULT_ROUTE_CONNECT = 1 * time.Second

	// DEFAULT_ROUTE_RECONNECT Route reconnect intervals.
	DEFAULT_ROUTE_RECONNECT = 1 * time.Second

	// DEFAULT_ROUTE_DIAL Route dial timeout.
	DEFAULT_ROUTE_DIAL = 1 * time.Second

	// DEFAULT_LEAF_NODE_RECONNECT LeafNode reconnect interval.
	DEFAULT_LEAF_NODE_RECONNECT = time.Second

	// DEFAULT_LEAF_TLS_TIMEOUT TLS timeout for LeafNodes
	DEFAULT_LEAF_TLS_TIMEOUT = 2 * time.Second

	// PROTO_SNIPPET_SIZE is the default size of proto to print on parse errors.
	PROTO_SNIPPET_SIZE = 32

	// MAX_CONTROL_LINE_SNIPPET_SIZE is the default size of proto to print on max control line errors.
	MAX_CONTROL_LINE_SNIPPET_SIZE = 128

	// MAX_MSG_ARGS Maximum possible number of arguments from MSG proto.
	MAX_MSG_ARGS = 4

	// MAX_RMSG_ARGS Maximum possible number of arguments from RMSG proto.
	MAX_RMSG_ARGS = 6

	// MAX_HMSG_ARGS Maximum possible number of arguments from HMSG proto.
	MAX_HMSG_ARGS = 7

	// MAX_PUB_ARGS Maximum possible number of arguments from PUB proto.
	MAX_PUB_ARGS = 3

	// MAX_HPUB_ARGS Maximum possible number of arguments from HPUB proto.
	MAX_HPUB_ARGS = 4

	// DEFAULT_MAX_CLOSED_CLIENTS is the maximum number of closed connections we hold onto.
	DEFAULT_MAX_CLOSED_CLIENTS = 10000

	// DEFAULT_LAME_DUCK_DURATION is the time in which the server spreads
	// the closing of clients when signaled to go in lame duck mode.
	DEFAULT_LAME_DUCK_DURATION = 2 * time.Minute

	// DEFAULT_LAME_DUCK_GRACE_PERIOD is the duration the server waits, after entering
	// lame duck mode, before starting closing client connections.
	DEFAULT_LAME_DUCK_GRACE_PERIOD = 10 * time.Second

	// DEFAULT_LEAFNODE_INFO_WAIT Route dial timeout.
	DEFAULT_LEAFNODE_INFO_WAIT = 1 * time.Second

	// DEFAULT_LEAFNODE_PORT is the default port for remote leafnode connections.
	DEFAULT_LEAFNODE_PORT = 7422

	// DEFAULT_CONNECT_ERROR_REPORTS is the number of attempts at which a
	// repeated failed route, gateway or leaf node connection is reported.
	// This is used for initial connection, that is, when the server has
	// never had a connection to the given endpoint. Once connected, and
	// if a disconnect occurs, DEFAULT_RECONNECT_ERROR_REPORTS is used
	// instead.
	// The default is to report every 3600 attempts (roughly every hour).
	DEFAULT_CONNECT_ERROR_REPORTS = 3600

	// DEFAULT_RECONNECT_ERROR_REPORTS is the default number of failed
	// attempt to reconnect a route, gateway or leaf node connection.
	// The default is to report every attempt.
	DEFAULT_RECONNECT_ERROR_REPORTS = 1

	// DEFAULT_RTT_MEASUREMENT_INTERVAL is how often we want to measure RTT from
	// this server to clients, routes, gateways or leafnode connections.
	DEFAULT_RTT_MEASUREMENT_INTERVAL = time.Hour

	// DEFAULT_ALLOW_RESPONSE_MAX_MSGS is the default number of responses allowed
	// for a reply subject.
	DEFAULT_ALLOW_RESPONSE_MAX_MSGS = 1

	// DEFAULT_ALLOW_RESPONSE_EXPIRATION is the default time allowed for a given
	// dynamic response permission.
	DEFAULT_ALLOW_RESPONSE_EXPIRATION = 2 * time.Minute

	// DEFAULT_SERVICE_EXPORT_RESPONSE_THRESHOLD is the default time that the system will
	// expect a service export response to be delivered. This is used in corner cases for
	// time based cleanup of reverse mapping structures.
	DEFAULT_SERVICE_EXPORT_RESPONSE_THRESHOLD = 2 * time.Minute

	// DEFAULT_SERVICE_LATENCY_SAMPLING is the default sampling rate for service
	// latency metrics
	DEFAULT_SERVICE_LATENCY_SAMPLING = 100

	// DEFAULT_SYSTEM_ACCOUNT
	DEFAULT_SYSTEM_ACCOUNT = "$SYS"

	// DEFAULT GLOBAL_ACCOUNT
	DEFAULT_GLOBAL_ACCOUNT = "$G"

	// DEFAULT_FETCH_TIMEOUT is the default time that the system will wait for an account fetch to return.
	DEFAULT_ACCOUNT_FETCH_TIMEOUT = 1900 * time.Millisecond
)<|MERGE_RESOLUTION|>--- conflicted
+++ resolved
@@ -41,11 +41,7 @@
 
 const (
 	// VERSION is the current version for the server.
-<<<<<<< HEAD
-	VERSION = "2.10.0-beta.4"
-=======
-	VERSION = "2.9.9-RC.1"
->>>>>>> 13edbeb0
+	VERSION = "2.10.0-beta.5"
 
 	// PROTO is the currently supported protocol.
 	// 0 was the original
